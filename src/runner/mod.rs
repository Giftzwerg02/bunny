--- conflicted
+++ resolved
@@ -91,15 +91,9 @@
     //      since it will just be provided with the arguments that were passed to it.
     pub fn run(
         &mut self,
-<<<<<<< HEAD
-        expr: Expr<PolyTypedStageInfo<'stack>>,
-        syms: &'stack InterpreterSymbolTable<'stack>,
-    ) -> Lazy<'stack> {
-=======
         expr: Expr<PolyTypedStageInfo<'static>>,
         syms: InterpreterSymbolTable,
     ) -> Lazy {
->>>>>>> c3bc948c
         match expr {
             Expr::Int(int) => Lazy::new_int(int.value.try_into().expect("uint too large")),
             Expr::Float(float) => Lazy::new_float(float.value),
@@ -147,14 +141,8 @@
                 let implementation = func.info.syms.get(&func.id.value).expect("scoping err");
 
                 let TypedValue::FromBunny(implementation) = implementation else {
-<<<<<<< HEAD
-                    let TypedValue::FromLibrary(typ) = implementation else { panic!() };
-
-                    let args = func.args
-=======
                     let args = func
                         .args
->>>>>>> c3bc948c
                         .into_iter()
                         .map(|arg| match arg {
                             crate::ast::Argument::Positional(arg_expr) => self.run(arg_expr, syms.clone()),
@@ -166,7 +154,7 @@
 
                     let native = syms.get(&func.id.value).unwrap();
 
-                    return Lazy::wrap(Box::new(|| (*native)(args)));
+                    return (*native)(args);
                 };
 
                 let Expr::Lambda(implementation) = implementation else {
