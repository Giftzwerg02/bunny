use std::cell::LazyCell;
use std::fmt::Debug;
use std::hash::Hash;
use std::sync::Arc;
use std::sync::Mutex;

use im::HashMap;
use im::Vector;
use imstr::data::Data;
use imstr::ImString;
use palette::Srgba;

pub type ClonableLazy = Arc<Lazy>;
pub type LambdaFunc = dyn FnMut(Vector<Lazy>) -> Lazy;
pub type LambdaFuncWrap = Arc<Mutex<LambdaFunc>>;

#[derive(Clone)]
pub struct LazyLambda { 
    pub func: LambdaFuncWrap 
}

impl LazyLambda {
    pub fn new(func: LambdaFuncWrap) -> Self {
        Self {
            func
        }
    }
}

impl Debug for LazyLambda {
    fn fmt(&self, f: &mut std::fmt::Formatter<'_>) -> std::fmt::Result {
        write!(f, "(lambda)")
    }
}

// pub type ValueLambda<'a> = fn(Vector<Value<'a>>) -> Value<'a>;

#[derive(Debug, Clone)]
pub enum Lazy {
    Int(Arc<LazyCell<i64, Box<dyn FnOnce() -> i64>>>),

    Float(Arc<LazyCell<f64, Box<dyn FnOnce() -> f64>>>),

    String(Arc<LazyCell<ImString, Box<dyn FnOnce() -> ImString>>>),

    // palette does not seem to have a "general" color type
    // so we just store it as a linear RGBA color for now
    Color(Arc<LazyCell<Srgba, Box<dyn FnOnce() -> Srgba>>>),

    // TODO: Use https://docs.rs/unsvg/latest/unsvg/ or https://docs.rs/esvg/latest/esvg/ for svgs
    Opaque(Arc<LazyCell<()>>),

    // To make it threat safe: Use LazyLock instead of LazyCell and use the
    // thread safe version of the im crate
    Array(Arc<LazyCell<Vector<ClonableLazy>, Box<dyn FnOnce() -> Vector<ClonableLazy>>>>),

    // Keys are eagerly evaluated, but values are lazy
    // TODO Maybe restrict to only "reasoably" hashable keys? int, string, color?
    Dict(
        Arc<LazyCell<
            HashMap<Value, ClonableLazy>,
            Box<dyn FnOnce() -> HashMap<Value, ClonableLazy>>,
        >>,
    ),

    Lambda(
        Arc<LazyCell<
            LazyLambda, 
            Box<dyn FnOnce() -> LazyLambda>
        >>,
    ),

    Wrapper(
        Arc<LazyCell<Lazy<'a>, Box<dyn FnOnce() -> Lazy<'a> + 'a>>>,
    )
}

impl Lazy {
    pub fn new_int(value: i64) -> Self {
        let callback: Box<dyn FnOnce() -> i64> = Box::new(move || value);
        Lazy::Int(Arc::new(LazyCell::new(callback)))
    }

    pub fn new_float(value: f64) -> Self {
        let callback: Box<dyn FnOnce() -> f64> = Box::new(move || value);
        Lazy::Float(Arc::new(LazyCell::new(callback)))
    }

    pub fn new_string(value: ImString) -> Self {
        let callback: Box<dyn FnOnce() -> ImString> = Box::new(move || value);
        Lazy::String(Arc::new(LazyCell::new(callback)))
    }

    pub fn new_color(value: Srgba) -> Self {
        let callback: Box<dyn FnOnce() -> Srgba> = Box::new(move || value);
        Lazy::Color(Arc::new(LazyCell::new(callback)))
    }

    pub fn new_array(value: Vector<ClonableLazy>) -> Self {
        let callback: Box<dyn FnOnce() -> Vector<ClonableLazy>> = Box::new(move || value);
        Lazy::Array(Arc::new(LazyCell::new(callback)))
    }

    pub fn new_dict(value: HashMap<Value, ClonableLazy>) -> Self {
        let callback: Box<dyn FnOnce() -> HashMap<Value, ClonableLazy>> =
            Box::new(move || value);
        Lazy::Dict(Arc::new(LazyCell::new(callback)))
    }

<<<<<<< HEAD
    pub fn wrap(f: Box<dyn Fn() -> Lazy<'a> + 'a>) -> Self {
        Lazy::Wrapper(Arc::new(LazyCell::new(f)))
    }

    pub fn eval(self) -> Value<'a> {
=======
    pub fn new_lambda(value: LazyLambda) -> Self {
        let callback: Box<dyn FnOnce() -> LazyLambda> = Box::new(move || value);
        Lazy::Lambda(Arc::new(LazyCell::new(callback)))
    }

    pub fn eval(self) -> Value {
>>>>>>> c3bc948c
        match self {
            Lazy::Int(lazy_cell) => Value::Int(**lazy_cell),
            Lazy::Float(lazy_cell) => Value::Float(**lazy_cell),
            Lazy::String(lazy_cell) => { 
                let pain = (*lazy_cell.clone()).clone(); // TODO What the fuck
                Value::String(pain)
            },
            Lazy::Color(lazy_cell) => Value::Color(**lazy_cell),
            Lazy::Opaque(lazy_cell) => todo!("eval lazy opaque"),
            Lazy::Array(lazy_cell) => {
                let mut res = vec![];
                for elem in (*lazy_cell).clone() {
                    res.push((*elem).clone().eval());
                }
                Value::Array(res.into())
            },
            Lazy::Dict(lazy_cell) => {
<<<<<<< HEAD
                todo!("eval lazy dict")
            }
            Lazy::Wrapper(lazy_cell) => {
                let inner = lazy_cell.clone();
                let inner = (*inner).clone();
                inner.eval()
            }
=======
                        todo!("eval lazy dict")
                    }
            Lazy::Lambda(lazy_cell) => Value::Lambda((**lazy_cell).clone()),
>>>>>>> c3bc948c
        }
    }
}

#[derive(Debug, PartialEq, Clone)]
pub enum Value {
    Int(i64),

    Float(f64),

    String(ImString),

    Color(Srgba),

    Array(Vector<Value>),

    Dict(HashMap<Value, Value>),

    Lambda(LazyLambda)
}


impl Hash for Value {
    fn hash<H: std::hash::Hasher>(&self, state: &mut H) {
        match self {
            Value::Int(int) => int.hash(state),
            // NOTE: this is technically not correct but very much good enough
            //       for what we need
            Value::Float(float) => float.to_bits().hash(state),
            Value::String(string) => string.hash(state),
            // NOTE: same here
            Value::Color(alpha) => {
                alpha.red.to_bits().hash(state);
                alpha.green.to_bits().hash(state);
                alpha.blue.to_bits().hash(state);
            },
            Value::Array(vector) => vector.hash(state),
            Value::Dict(hash_map) => hash_map.hash(state),
            Value::Lambda(_) => panic!("cannot hash lambdas... I think?"),
        }
    }
}

impl Eq for Value {
    
}

impl PartialEq for LazyLambda {
    fn eq(&self, other: &Self) -> bool {
        todo!("compare lambda by reference?")
    }
}<|MERGE_RESOLUTION|>--- conflicted
+++ resolved
@@ -15,8 +15,8 @@
 pub type LambdaFuncWrap = Arc<Mutex<LambdaFunc>>;
 
 #[derive(Clone)]
-pub struct LazyLambda { 
-    pub func: LambdaFuncWrap 
+pub struct LazyLambda {
+    pub func: LambdaFuncWrap
 }
 
 impl LazyLambda {
@@ -65,7 +65,7 @@
 
     Lambda(
         Arc<LazyCell<
-            LazyLambda, 
+            LazyLambda,
             Box<dyn FnOnce() -> LazyLambda>
         >>,
     ),
@@ -107,20 +107,16 @@
         Lazy::Dict(Arc::new(LazyCell::new(callback)))
     }
 
-<<<<<<< HEAD
-    pub fn wrap(f: Box<dyn Fn() -> Lazy<'a> + 'a>) -> Self {
-        Lazy::Wrapper(Arc::new(LazyCell::new(f)))
-    }
-
-    pub fn eval(self) -> Value<'a> {
-=======
     pub fn new_lambda(value: LazyLambda) -> Self {
         let callback: Box<dyn FnOnce() -> LazyLambda> = Box::new(move || value);
         Lazy::Lambda(Arc::new(LazyCell::new(callback)))
     }
 
+    pub fn wrap(f: Box<dyn Fn() -> Lazy<'a> + 'a>) -> Self {
+        Lazy::Wrapper(Arc::new(LazyCell::new(f)))
+    }
+
     pub fn eval(self) -> Value {
->>>>>>> c3bc948c
         match self {
             Lazy::Int(lazy_cell) => Value::Int(**lazy_cell),
             Lazy::Float(lazy_cell) => Value::Float(**lazy_cell),
@@ -138,19 +134,15 @@
                 Value::Array(res.into())
             },
             Lazy::Dict(lazy_cell) => {
-<<<<<<< HEAD
-                todo!("eval lazy dict")
-            }
+                        todo!("eval lazy dict")
+                    }
+            Lazy::Lambda(lazy_cell) => Value::Lambda((**lazy_cell).clone()),
+
             Lazy::Wrapper(lazy_cell) => {
                 let inner = lazy_cell.clone();
                 let inner = (*inner).clone();
                 inner.eval()
             }
-=======
-                        todo!("eval lazy dict")
-                    }
-            Lazy::Lambda(lazy_cell) => Value::Lambda((**lazy_cell).clone()),
->>>>>>> c3bc948c
         }
     }
 }
@@ -172,6 +164,7 @@
     Lambda(LazyLambda)
 }
 
+            Value::Float(float) => Lazy::new_float(float),
 
 impl Hash for Value {
     fn hash<H: std::hash::Hasher>(&self, state: &mut H) {
